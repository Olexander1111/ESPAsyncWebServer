--- conflicted
+++ resolved
@@ -21,8 +21,8 @@
   public:
     AsyncStaticWebHandler(FS& fs, const char* path, const char* uri, const char* cache_header)
       : _fs(fs), _uri(uri), _path(path), _cache_header(cache_header){
-<<<<<<< HEAD
-      _isFile = _fs.exists(path);
+
+      _isFile = _fs.exists(path) || _fs.exists((String(path)+".gz").c_str());
       if (_uri != "/" && _uri.endsWith("/")) {
         _uri = _uri.substring(0, _uri.length() - 1); 
         //os_printf("[AsyncStaticWebHandler] _uri / removed"); 
@@ -33,9 +33,6 @@
       }
 
 
-=======
-      _isFile = _fs.exists(path) || _fs.exists((String(path)+".gz").c_str());
->>>>>>> 3cdefde2
     }
     bool canHandle(AsyncWebServerRequest *request);
     void handleRequest(AsyncWebServerRequest *request);
